import os
import torch
import torch.nn as nn
import torch.nn.functional as F
from torch.utils.data import Dataset
from models.pointnet import PointNetEncoder
import numpy as np

class PNAutoencoder(nn.Module):
    def __init__(self, out_points = 2048, dim_per_point=3):
        super().__init__()

        self.out_points = out_points
        self.dim_per_point = dim_per_point
        pe = PointNetEncoder(in_channels=dim_per_point, track_stats=True)
        # self.encoder = nn.Sequential(
        #     pe,
        #     nn.ReLU(),
        #     nn.Linear(pe.out_channels, 3),
        #     # nn.Tanh(), # normalize the embedding to [-1, 1] # DO NOT DO TANH
        # )
        self.encoder = pe
        self.decoder = nn.Sequential(
<<<<<<< HEAD
            nn.Linear(self.encoder.out_channels, 1024),
=======
            # nn.Linear(3, 1024),
            nn.Linear(pe.out_channels, 1024),
>>>>>>> b072080f
            nn.ReLU(),
            nn.Linear(1024, 1024),
            nn.ReLU(),
            nn.Linear(1024, 2048),
            nn.ReLU(),
            nn.Linear(2048, out_points * dim_per_point),
            nn.Sigmoid(),
        )
    
    def forward(self, X):
        embedding = self.encoder(X)
        return torch.reshape(self.decoder(embedding), (-1, self.out_points, self.dim_per_point))


class PointcloudDataset(Dataset):
    def __init__(self, root_dir, files=None, transform=None):
        self.root_dir = root_dir

        # you can either pass a list of files or None for all files in the root_dir
        self.files = files if files is not None else os.listdir(root_dir)
        self.files = [f for f in self.files if f.endswith('.npz')] # get only npz files
        
        self.transform = transform

    def __len__(self):
        return len(self.files)

    def __getitem__(self, idx):
        pointcloud = np.load(os.path.join(self.root_dir, self.files[idx]))
<<<<<<< HEAD
        pointcloud = np.hstack((pointcloud['points'], pointcloud['features'])).astype(np.float32)
=======
        pointcloud = torch.tensor(np.hstack((pointcloud['points'], pointcloud['features'])).astype(np.float32))
>>>>>>> b072080f

        if self.transform:
            pointcloud = self.transform(pointcloud)

<<<<<<< HEAD
        return pointcloud[:10000,:]
=======
        return pointcloud
    
    def filename(self, idx):
        return self.files[idx]
    
    def save(self, idx, path):
        pointcloud = self.__getitem__(idx)
        np.savez(os.path.join(path, self.files[idx]), points=pointcloud[:, :3], features=pointcloud[:, 3:])
>>>>>>> b072080f
<|MERGE_RESOLUTION|>--- conflicted
+++ resolved
@@ -21,12 +21,7 @@
         # )
         self.encoder = pe
         self.decoder = nn.Sequential(
-<<<<<<< HEAD
             nn.Linear(self.encoder.out_channels, 1024),
-=======
-            # nn.Linear(3, 1024),
-            nn.Linear(pe.out_channels, 1024),
->>>>>>> b072080f
             nn.ReLU(),
             nn.Linear(1024, 1024),
             nn.ReLU(),
@@ -56,18 +51,11 @@
 
     def __getitem__(self, idx):
         pointcloud = np.load(os.path.join(self.root_dir, self.files[idx]))
-<<<<<<< HEAD
-        pointcloud = np.hstack((pointcloud['points'], pointcloud['features'])).astype(np.float32)
-=======
         pointcloud = torch.tensor(np.hstack((pointcloud['points'], pointcloud['features'])).astype(np.float32))
->>>>>>> b072080f
 
         if self.transform:
             pointcloud = self.transform(pointcloud)
 
-<<<<<<< HEAD
-        return pointcloud[:10000,:]
-=======
         return pointcloud
     
     def filename(self, idx):
@@ -75,5 +63,4 @@
     
     def save(self, idx, path):
         pointcloud = self.__getitem__(idx)
-        np.savez(os.path.join(path, self.files[idx]), points=pointcloud[:, :3], features=pointcloud[:, 3:])
->>>>>>> b072080f
+        np.savez(os.path.join(path, self.files[idx]), points=pointcloud[:, :3], features=pointcloud[:, 3:])